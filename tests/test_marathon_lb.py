--- conflicted
+++ resolved
@@ -211,9 +211,6 @@
 '''
         self.assertMultiLineEqual(config, expected)
 
-<<<<<<< HEAD
-    def test_config_app_label_balance(self):
-=======
     def test_config_healthcheck_command(self):
         apps = dict()
         groups = ['external']
@@ -285,7 +282,6 @@
         self.assertMultiLineEqual(config, expected)
 
     def test_config_simple_app_vhost(self):
->>>>>>> e151c33f
         apps = dict()
         groups = ['external']
         bind_http_https = True
@@ -303,13 +299,8 @@
             "ignoreHttp1xx": False
         }
         app = marathon_lb.MarathonService('/nginx', 10000, healthCheck)
-<<<<<<< HEAD
-        app.groups = ['external']
-        app.balance = 'leastconn'
-=======
         app.hostname = "test.example.com"
         app.groups = ['external']
->>>>>>> e151c33f
         apps = [app]
 
         config = marathon_lb.config(apps, groups, bind_http_https,
@@ -338,11 +329,8 @@
 frontend marathon_http_in
   bind *:80
   mode http
-<<<<<<< HEAD
-=======
   acl host_test_example_com hdr(host) -i test.example.com
   use_backend nginx_10000 if host_test_example_com
->>>>>>> e151c33f
 
 frontend marathon_http_appid_in
   bind *:9091
@@ -353,10 +341,7 @@
 frontend marathon_https_in
   bind *:443 ssl crt /etc/ssl/mesosphere.com.pem
   mode http
-<<<<<<< HEAD
-=======
   use_backend nginx_10000 if { ssl_fc_sni test.example.com }
->>>>>>> e151c33f
 
 frontend nginx_10000
   bind *:10000
@@ -364,11 +349,7 @@
   use_backend nginx_10000
 
 backend nginx_10000
-<<<<<<< HEAD
-  balance leastconn
-=======
   balance roundrobin
->>>>>>> e151c33f
   mode http
   option forwardfor
   http-request set-header X-Forwarded-Port %[dst_port]
